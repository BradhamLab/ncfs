"""
Python implementation of Neighborhood Component Feature Selection

Yang, W., Wang, K., & Zuo, W. (2012). Neighborhood Component Feature Selection
for High-Dimensional Data. Journal of Computers, 7(1).
https://doi.org/10.4304/jcp.7.1.161-168

Author : Dakota Hawkins
"""

import numpy as np
from scipy import spatial
from sklearn import base, model_selection

<<<<<<< HEAD
def pairwise_feature_distance(data_matrix, metric='euclidean'):
=======
def pairwise_feature_distance(data_matrix, metric='seuclidean'):
>>>>>>> 404a69a7
    """
    Calculate the pairwise distance between each sample in each feature.
    
    Parameters
    ----------
    data_matrix : numpy.ndarray
        An (N x M) data matrix where N is the number of samples and M is the
        number of features.
    metric : str, optional
        Distance metric to use. The default is 'euclidean'.
    
    Returns
    -------
    numpy.ndarray
        An (M x N X N) numpy array where array[0] is the distance matrix
        representing pairwise distances between samples in feature 0.
    """
    # matrix to hold pairwise distances between samples in each feature
    dists = np.zeros((data_matrix.shape[1],
                        data_matrix.shape[0], data_matrix.shape[0]))
    for j in range(data_matrix.shape[1]):
        dists[j] = spatial.distance.squareform(
                        spatial.distance.pdist(data_matrix[:, j].reshape(-1, 1),
                                               metric=metric))
    return dists

def center_distances(distance_matrix):
    """
    Mean-center a distance matrix per row.
    
    Parameters
    ----------
    distance_matrix : np.ndarray
        A square distance matrix.
    
    Returns
    -------
    np.ndarray
        A centered distance matrix where values are centered by row means. 
    """
    # subtract row means from each d_ij value
    mean_dists = np.sum(distance_matrix, axis=1)\
                / (distance_matrix.shape[0] - 1)
    center_mat = np.ones((mean_dists.size, mean_dists.size)) * mean_dists
    return distance_matrix - center_mat.T

class NCFSOptimizer(object):
    """Gradient ascent/descent optimization following NCFS protocol."""

    def __init__(self, alpha=0.01):
        """
        Gradient ascent/descent optimization following NCFS protocol.
        
        Parameters
        ----------
        alpha : float, optional
            Initial step size. The default is 0.01.

        Attributes
        ----------
        alpha

        Methods
        -------
        get_steps(gradients) : get gradient deltas for each feature gradient.
        """
        self.alpha = alpha

    def get_steps(self, gradients, loss=None, *args):
        """
        Calculate gradient deltas for each feature gradient.
        
        Parameters
        ----------
        gradients : numpy.ndarray
            Calculated gradient delta of objective function with respect to
            given feature.
        loss : float
            Difference between objective function at t and t - 1.
        
        Returns
        -------
        numpy.ndarray
            Gradient steps for each feature gradient.
        """
        steps = self.alpha * gradients
        if loss is not None:
            if loss > 0:
                self.alpha *= 1.01
            else:
                self.alpha *= 0.4
        return steps


class AdamOptimizer(object):
    """
    Gradient ascent/descent optimization via the Adam algorithm.
    
    References
    ----------
        Kingma, D. P., & Ba, J. (2014). Adam: A Method for Stochastic
        Optimization. Retrieved from http://arxiv.org/abs/1412.6980
    """
    
    def __init__(self, n_features, alpha=0.001, beta_1=0.9, beta_2=0.999,
                 epsilon=10**(-8)):
        """
        Gradient ascent/descent optimization via Adam algorithm
        
        Parameters
        ----------
        n_features : int
            Number of features to optimize.
        alpha : float, optional
            Initial step size. The default is 0.001.
        beta_1 : float, optional
            Exponential decay rate for first moment estimate. The default is
            0.9.
        beta_2 : float, optional
            Exponential decay rate for second moment estimate. The default is
            0.999.
        epsilon : float, optional
            Small value to act as pseudocount to avoid division by zeor. The
            default is 10**(-8).

        Attributes
        ----------
        t : int
            Current time step.
        first_moments : numpy.ndarray
            Vector of estimated first moments.
        second_moments : numpy.ndarray
            Vector of estimated second moments.
        alpha : float
        beta_1 : float
        beta_2 : float
        epsilon : float

        Methods
        -------
        get_steps(gradients) : get gradient deltas for each feature gradient.

        References
        ----------
        Kingma, D. P., & Ba, J. (2014). Adam: A Method for Stochastic
        Optimization. Retrieved from http://arxiv.org/abs/1412.6980
        """
        self.t = 0
        self.first_moments = np.zeros(n_features)
        self.second_moments = np.zeros(n_features)
        self.alpha = alpha
        self.beta_1 = beta_1
        self.beta_2 = beta_2
        self.epsilon = epsilon

    def get_steps(self, gradients, *args):
        """
        Calculate gradient deltas for each feature gradient.
        
        Parameters
        ----------
        gradients : numpy.ndarray
            Calculated gradient delta of objective function with respect to
            given feature.

        Raises
        ------
        ValueError
            Checks if `gradient` fits expected dimensions.
        
        Returns
        -------
        numpy.ndarray
            Feature specific gradient steps for either ascent or descent.
        """        
        if self.first_moments.shape[0] != gradients.shape[0]:
            raise ValueError("Expected gradient vector with length" +
                             "{}. Got {}".format(self.first_moments.shape[0],
                                                 gradients.shape[0]))
        self.t += 1
        self.first_moments = self.beta_1 * self.first_moments \
                           + (1 - self.beta_1) * gradients
        self.second_moments = self.beta_2 * self.second_moments \
                            + (1 - self.beta_2) * gradients**2
        alpha_t = self.alpha * np.sqrt(1 - self.beta_2**self.t) \
                / (1 - self.beta_1**self.t)
        steps = alpha_t * self.first_moments \
              / (np.sqrt(self.second_moments)  + self.epsilon)
        return steps 

    
class KernelMixin(object):
    """Base class for kernel functions."""

    def __init__(self, sigma, reg, weights):
        """
        Base class for kernel functions.

        Parameters
        ----------
        sigma : float
            Scaling parameter sigma as mentioned in original paper.
        reg : float
            Regularization parameter.
        weights : numpy.ndarray
            Initial vector of feature weights.

        Methods
        -------
        transform():
            Apply the kernel tranformation to a distance matrix.

        gradients():
            Get current gradients for each feature
        update_weights():
            Update feature weights to a new value.
        """
        self.sigma = sigma
        self.reg = reg
        self.weights = weights

    def transform(self, distance_matrix):
        """Apply a kernel transformation to a distance matrix."""
        return distance_matrix

    def gradients(self, p_reference, feature_distances, class_matrix):
        """
        Calculate gradients with respect to feature weights.

        Calculates the gradient vector of the objective function with respect
        to feature weights. Objective function is the same outlined in the
        original NCFS paper.
        
        Parameters
        ----------
        p_reference : numpy.ndarray
            A (sample x sample) probability matrix with p_ij represents the
            probability of selecting sample j as a reference for sample i.
        feature_distances : numpy.ndarray
            A (feature x sample x sample) tensor, holding per feature sample
            distances, such that [l, i, j] indexes the distance between
            sample i and j in feature l.
        class_matrix : numpy.ndarray
            A one-hot (sample x sample) matrix where c_ij = 1 indicates sample
            i and sample j are in the same class, and c_ij = 0 otherwise.
        
        Returns
        -------
        numpy.ndarray
            Gradient vector for each feature with respect to the objective
            function.
        """
        deltas = np.zeros(self.weights.size, dtype=np.float64)
        # calculate probability of correct classification
        # check class mat one hot shit
        p_correct = np.sum(p_reference * class_matrix, axis=1)
        # caclulate weight adjustments for each feature
        for l in range(self.weights.size):
            # weighted distance matrix D_ij = d_ij * p_ij, p_ii = 0
            d_mat = feature_distances[l] * p_reference
            # calculate p_i * sum(D_ij), j from 0 to N
            all_term = p_correct * d_mat.sum(axis=1)
            # weighted in-class distances using adjacency matrix,
            in_class_term = np.sum(d_mat * class_matrix, axis=1)
            sample_terms = all_term - in_class_term
            # calculate delta following gradient ascent 
            deltas[l] = 2 * self.weights[l] \
                      * ((1 / self.sigma) * sample_terms.sum() - self.reg)
        return deltas

    def update_weights(self, new_weights):
        """
        Update feature weights.
        
        Parameters
        ----------
        new_weights : numpy.ndarray
            New feature weights.
        """
        self.weights = new_weights


class ExponentialKernel(KernelMixin):
    """Class for the exponential kernel function used in original NCFS paper."""

    def __init__(self, sigma, reg, weights):
        """
        Class for the exponential kernel function used in original NCFS paper.

        Extends KernelMixin.

        Parameters
        ----------
        sigma : float
            Scaling parameter sigma as mentioned in original paper.
        reg : float
            Regularization parameter.
        weights : numpy.ndarray
            Initial vector of feature weights.

        Methods
        -------
        transform():
            Apply the kernel tranformation to a distance matrix.

        gradients():
            Get current gradients for each feature
        update_weights():
            Update feature weights to a new value.
        """
        super(ExponentialKernel, self).__init__(sigma, reg, weights)

    def transform(self, distance_matrix):
        """
        Apply the kernel function to each sample distance in a distance matrix.
        
        Parameters
        ----------
        distance_matrix : numpy.ndarray
            A (sample x sample) distance matrix.
        
        Returns
        -------
        numpy.ndarray
            A (sampel x sample) kernel distance matrix.
        """
        return np.exp(-1 * distance_matrix / self.sigma, dtype=np.float64)


<<<<<<< HEAD
        # calculate unweighted, pairwise distance between all samples
        # in all features
        feature_distances = pairwise_feature_distance(data_matrix,
                                                      metric=self.metric)
        # caclulate weight adjustments
        for l in range(data_matrix.shape[1]):
            # distance matrix between all samples in feature l
            d_mat = feature_distances[l]
            # weighted distance matrix D_ij = d_ij * p_ij, p_ii = 0
            d_mat *= p_reference
            # calculate p_i * sum(D_ij), j from 0 to N
            all_term = p_correct * d_mat.sum(axis=0)
            # weighted in-class distances using adjacency matrix,
            in_class_term = np.sum(d_mat * class_matrix, axis=0)
            sample_terms = all_term - in_class_term
            # calculate delta following gradient ascent 
            deltas[l] = 2 * self.weights[l] \
                        * ((1 / self.sigma) * sample_terms.sum() - self.reg)
        return deltas
=======
class GaussianKernel(KernelMixin):

    def __init__(self, sigma, reg, weights):
        """
        Class for sample-centered distance kernel function.
>>>>>>> 404a69a7

        The distance between samples i and j, d_ij, is centered by subtracting
        the average distance between sample i and all other samples.

        Extends KernelMixin.

        Parameters
        ----------
        sigma : float
            Scaling parameter sigma as mentioned in original paper.
        reg : float
            Regularization parameter.
        weights : numpy.ndarray
            Initial vector of feature weights.

        Methods
        -------
        transform():
            Apply the kernel tranformation to a distance matrix.

        gradients():
            Get current gradients for each feature
        update_weights():
            Update feature weights to a new value.
        """
        super(GaussianKernel, self).__init__(sigma, reg, weights)

    def transform(self, distance_matrix):
        """
        Apply the kernel function to each sample distance in a distance matrix.
        
        Parameters
        ----------
        distance_matrix : numpy.ndarray
            A (sample x sample) distance matrix.
        
        Returns
        -------
        numpy.ndarray
            A (sampel x sample) kernel distance matrix.
        """
        centered = center_distances(distance_matrix)
        return np.exp(-1 * centered / self.sigma, dtype=np.float64)

<<<<<<< HEAD
    def gradient_deltas(self, p_reference, data_matrix, class_matrix,
                        metric='cityblock'):
        deltas = np.zeros(data_matrix.shape[1], dtype=np.float64)
        # calculate probability of correct classification
        # check class mat one hot shit
        p_correct = np.sum(p_reference * class_matrix, axis=0)
        #calculate pairwise distances in each feature
        feature_distances = pairwise_feature_distance(data_matrix,
                                                      metric=self.metric)

        # caclulate weight adjustments
        for l in range(data_matrix.shape[1]):
            # values for feature l starting with sample 0 to N
            feature_vec = data_matrix[:, l].reshape(-1, 1)
            # distance in feature l for all samples, d_ij
            d_mat = feature_distances[l]
            # weighted distance matrix D_ij = d_ij * p_ij, p_ii = 0
            d_mat *= p_reference
            # calculate p_i * sum(D_ij), j from 0 to N
            all_term = p_correct * d_mat.sum(axis=0)
            # weighted in-class distances using adjacency matrix,
            in_class_term = np.sum(d_mat * class_matrix, axis=0)
            sample_terms = all_term - in_class_term
            # calculate delta following gradient ascent 
            deltas[l] = 2 * self.weights[l] \
                        * ((1 / self.sigma) * sample_terms.sum() - self.reg)

    def __scale_distances(self, distance_matrix):
        mean_dists = np.sum(distance_matrix, axis=0)\
                   / (distance_matrix.shape[0] - 1)
        center_mat = np.ones((mean_dists.size, mean_dists.size)) * mean_dists
        return distance_matrix - center_mat.T
=======
>>>>>>> 404a69a7

class NCFS(base.BaseEstimator, base.TransformerMixin):
    """
    Class to perform Neighborhood Component Feature Selection 

    References
    ----------

    Yang, W., Wang, K., & Zuo, W. (2012). Neighborhood Component Feature
    Selection for High-Dimensional Data. Journal of Computers, 7(1).
    https://doi.org/10.4304/jcp.7.1.161-168
    """

    def __init__(self, alpha=0.1, sigma=1, reg=1, eta=0.001,
                 metric='sqeuclidean', kernel='exponential', solver='ncfs',
                 stochastic=False):
        """
        Class to perform Neighborhood Component Feature Selection 

        Parameters
        ----------
        alpha : float, optional
            Initial step length for gradient ascent. Should be between 0 and 1.
            Default is 0.1.
        sigma : float, optional
            Kernel width. Default is 1.
        reg : float, optional
            Regularization constant. Lambda in the original paper. Default is 1.
        eta : float, optional
            Stopping criteria for iteration. Threshold for difference between
            objective function scores after each iteration. Default is 0.001.
        metric : str, optional
            Metric to calculate distances between samples. Must be a scipy
            implemented distance and accept a parameter 'w' for a weighted
            distance. Default is the squared euclidean distance.
        kernel : str, optional
            Method to calculate kernel distance between samples. Possible values
            are 'exponential' and 'gaussian'. The default is 'exponential', as
            used in the original NCFS paper.
        solver : str, optional
            Method to perform gradient ascent. Possible values are 'ncfs' and
            'adam'. The defautl in 'ncfs', as used in the original NCFS paper.
        stochastic : boolean, optional
            Whether gradient ascent should be stochastic. Stochastic gradient
            ascent implies breaking the data set into 3 stratified partions and
            using each partition to update weights independently. Default is 
            False, and weight adjustment is done on the entire data matrix.

        Attributes:
        ----------
        alpha : float
            Step length for gradient ascent. Varies during training.
        sigma : float
            Kernel width.
        reg : float
            Regularization constant. Lambda in the original paper.
        eta : float
            Stopping criteria for iteration. Threshold for difference between
            objective function scores after each iteration.
        metric : str
            Distance metric to use.
        kernel : str
            Kernel function to use to calculate kernel distance.
        solver : str
            Method to use to perform gradient ascent.
        stochastic : boolean
            Whether gradient ascent should be stochastic or determinent.
        coef_ : numpy.array
            Feature weights. Unimportant features tend toward zero.
        score_ : float
            Objective function score at the end of fitting.

        Methods
        -------

        fit : Fit feature weights given a particular data matrix and sample
            labels.

        References
        ----------
        Yang, W., Wang, K., & Zuo, W. (2012). Neighborhood Component Feature
        Selection for High-Dimensional Data. Journal of Computers, 7(1).
        https://doi.org/10.4304/jcp.7.1.161-168
        """
        self.alpha = alpha
        self.sigma = sigma
        self.reg = reg
        self.eta = eta 
        self.metric = metric
        self.kernel = kernel
        self.solver = solver
        self.stochastic = stochastic
        self.coef_ = None
        self.score_ = None

    @staticmethod
    def __check_X(X):
        mins = np.min(X, axis=0)
        maxes = np.max(X, axis=0)
        if any(mins < 0):
            raise ValueError('Values in X should be between 0 and 1.')
        if any(maxes > 1):
            raise ValueError('Values in X should be between 0 and 1.')
        return X.astype(np.float64)

    def fit(self, X, y):
        """
        Fit feature weights using Neighborhood Component Feature Selection.

        Fit feature weights using Neighborhood Component Feature Selection.
        Weights features in `X` by their ability to distinguish classes in `y`.
        Coefficients are set to the instance variable `self.coef_`. 

        Parameters
        ----------
        X : numpy.ndarray
            An n x p data matrix where n is the number of samples, and p is the
            number of features.
        y : numpy.array
            List of pre-defined classes for each sample in `X`.

        Returns
        -------
        NCFS
            Fitted NCFS object with weights stored in the `.coef_` instance
            variable.
        """
        if not 0 < self.alpha < 1:
            raise ValueError("Alpha value should be between 0 and 1.")
        if not isinstance(X, np.ndarray):
            raise ValueError('`X` must be two-dimensional numpy array. Got ' + 
                             '{}.'.format(type(X)))
        if len(X.shape) != 2:
            raise ValueError('`X` must be two-dimensional numpy array. Got ' + 
                             '{} dimensional.'.format(len(X.shape)))
        if not isinstance(y, np.ndarray):
            raise ValueError('`y` must be a numpy array. ' + 
                             'Got {}.'.format(type(y)))
        if y.shape[0] != X.shape[0]:
            raise ValueError('`X` and `y` must have the same row numbers.')
        X = NCFS.__check_X(X)
        n_samples, n_features = X.shape
        # initialize all weights as 1
        self.coef_ = np.ones(n_features, dtype=np.float64)

        # intialize kernel function, and assign expected feature distances 
        feature_distances = None
        if self.kernel == 'exponential':
            self.kernel_ = ExponentialKernel(self.sigma, self.reg, self.coef_)
            feature_distances = pairwise_feature_distance(X, metric=self.metric)
        elif self.kernel == 'gaussian':
            self.kernel_ = GaussianKernel(self.sigma, self.reg, self.coef_)
            feature_distances = pairwise_feature_distance(X, metric=self.metric)
            for l in range(feature_distances.shape[0]):
                feature_distances[l] = center_distances(feature_distances[l])
        else:
            raise ValueError('Unsupported kernel ' +
                             'function: {}'.format(self.kernel))

        if self.solver == 'ncfs':
            if self.stochastic:
                Warning("Converge with stochastic gradient ascent via NCFS "
                        "line search not guaranteed. It's recommended to use "
                        "'Adam' instead.")
            self.solver_ = NCFSOptimizer(alpha=self.alpha)
        elif self.solver == 'adam':
            self.solver_ = AdamOptimizer(n_features)
        else:
            raise ValueError('Unsupported gradient ascent method ' +
                             '{}'.format(self.solver))
        # construct adjacency matrix of class membership for matrix mult. 
        class_matrix = np.zeros((n_samples, n_samples), np.float64)
        for i in range(n_samples):
            for j in range(n_samples):
                if y[i] == y[j] and i != j:
                    class_matrix[i, j] = 1

        objective, loss = 0, np.inf
        while abs(loss) > self.eta:
            if self.stochastic:
                folds = model_selection.StratifiedKFold(n_splits=3,
                                                        shuffle=True)
                new_objective = objective
                for train_idxs, __ in folds.split(X, y):
                    random_X = X[train_idxs, :]
                    random_C = class_matrix[train_idxs, :][:, train_idxs]
                    random_F = feature_distances[:, train_idxs, :][:, :,
                                                                   train_idxs]
                    new_objective = self.__fit(random_X, random_C,
                                               new_objective, random_F)
            else:
                new_objective = self.__fit(X, class_matrix, objective,
                                           feature_distances)
            loss = objective - new_objective
            objective = new_objective

        self.score_ = objective
        return self

    def transform(self, X):
        """
        Transform features according to their learned weights.
        
        Parameters
        ----------
        X : numpy.ndarray
            An `(n x p)` data matrix where `n` is the number of samples, and `p`
            is the number of features. Features number and order should be the
            same as those used to fit the model.  
        
        Raises
        ------
        RuntimeError
            Raised if the NCFS object has not been fit yet.
        ValueError
            Raided if the number of feature dimensions does not match the
            number of learned weights.
        
        Returns
        -------
        numpy.ndarray
            Transformed data matrix calculated by multiplying each feature by
            its learnt weight.
        """

        if self.coef_ is None:
            raise RuntimeError('NCFS is not fit. Please fit the ' +
                               'estimator by calling `.fit()`.')
        if X.shape[1] != len(self.coef_):
            raise ValueError('Expected data matrix `X` to contain the same' + 
                             'number of features as learnt feature weights.')
        NCFS.__check_X(X)
        return X*self.coef_

    def __fit(self, X, class_matrix, objective, feature_distances):
        """
        Underlying method to fit NCFS model.
        
        Parameters
        ----------
        X : numpy.ndarray
            A sample by feature data matrix.
        class_matrix : numpy.ndarray
            A sample by sample one-hot matrix marking samples in the same class.
        objective : float
            Objective score reached from past iteration
        
        Returns
        -------
        float
            Objective reached by current iteration.
        """
        # calculate D_w(x_i, x_j): w^2 * |x_i - x_j] for all i,j
        distances = spatial.distance.pdist(X, metric=self.metric,
                                           w=np.power(self.coef_, 2))
        # organize as distance matrix
        distances = spatial.distance.squareform(distances)
        # calculate K(D_w(x_i, x_j)) for all i, j pairs
        p_reference = self.kernel_.transform(distances)
        # set p_ii = 0, can't select self in leave-one-out
        for i in range(p_reference.shape[0]):
            p_reference[i, i] = 0

        # add pseudocount if necessary to avoid dividing by zero
        row_sums = p_reference.sum(axis=1)
        n_zeros = sum(row_sums == 0)
        if n_zeros > 0:
            print('Adding pseudocounts to distance matrix to avoid ' +
                    'dividing by zero.')
            if n_zeros == len(row_sums):
                pseudocount = np.exp(-20)
            else:
                pseudocount = np.min(row_sums)
            row_sums += pseudocount
        scale_factors = 1 / (row_sums)
        p_reference = (p_reference.T * scale_factors).T

        # caclulate weight adjustments
        gradients = self.kernel_.gradients(p_reference, feature_distances,
                                                 class_matrix)
            
        # calculate objective function
        new_objective = (np.sum(p_reference * class_matrix) \
                        - self.reg * np.dot(self.coef_, self.coef_))
        # calculate loss from previous objective function
        loss = new_objective - objective
        # update weights
        deltas = self.solver_.get_steps(gradients, loss)
        self.coef_ = self.coef_ + deltas
        self.kernel_.update_weights(self.coef_)
        # return objective score for new iteration
        return new_objective


def toy_dataset(n_features=1000):
    """
    Generate a toy dataset with features from the original NCFS paper.
    
    Generate a toy dataset with features from the original NCFS paper. Signal
    features are in the first index, and the 10th percent index (e.g.
    :math:`0.1 * N`). See original paper for specific parameter values for
    signal/noise features.
    
    Parameters
    ----------
    n_features : int, optional
        Number of total features. Two of these features will feature signal,
        the other N - 2 will be noise. The default is 1000.
    
    Returns
    -------
    tuple (X, y)
        X : numpy.array
            Simulated dataset with 200 samples (rows) and N features. Features
            are scaled between 0 and 1.
        y : numpy.array
            Class membership for each sample in X.
    """

    class_1 = np.zeros((100, 2))
    class_2 = np.zeros((100, 2))
    cov = np.identity(2)
    for i in range(100):
        r1, r2 = np.random.rand(2)
        if r1 > 0.5:
            class_1[i, :] = np.random.multivariate_normal([-0.75, -3], cov)
        else:
            class_1[i, :] = np.random.multivariate_normal([0.75, 3], cov)
        if r2 > 0.5:
            class_2[i, :] = np.random.multivariate_normal([3, -3], cov)
        else:
            class_2[i, :] = np.random.multivariate_normal([-3, 3], cov)
    class_data = np.vstack((class_1, class_2))
    n_irrelevant = n_features - 2
    second_idx = int(0.1*(n_features)) - 1
    bad_features = np.random.normal(loc=0, scale=np.sqrt(20),
                                    size=(200, n_irrelevant))
    data = np.hstack((class_data[:, 0].reshape(-1, 1),
                      bad_features[:, :second_idx],
                      class_data[:, 1].reshape(-1, 1),
                      bad_features[:, second_idx:]))
    classes = np.array([0]*100 + [1]*100)
    # scale between 0 - 1
    x_std = (data - data.min(axis=0)) / (data.max(axis=0) - data.min(axis=0))
    return x_std, classes

def main():
    X, y = toy_dataset()
    f_select = NCFS(alpha=0.001, sigma=1, reg=1, eta=0.001, metric='cityblock',
                    kernel='exponential', solver='adam', stochastic=True)
    from timeit import default_timer as timer
    start = timer()
    f_select.fit(X, y)
    end = timer()
    print("Execution time in seconds: {}".format(end - start))
    print(np.argsort(-f_select.coef_)[:10])
    print(f_select.coef_[0], f_select.coef_[100])

if __name__ == '__main__':
    main()<|MERGE_RESOLUTION|>--- conflicted
+++ resolved
@@ -12,11 +12,7 @@
 from scipy import spatial
 from sklearn import base, model_selection
 
-<<<<<<< HEAD
-def pairwise_feature_distance(data_matrix, metric='euclidean'):
-=======
 def pairwise_feature_distance(data_matrix, metric='seuclidean'):
->>>>>>> 404a69a7
     """
     Calculate the pairwise distance between each sample in each feature.
     
@@ -346,33 +342,11 @@
         return np.exp(-1 * distance_matrix / self.sigma, dtype=np.float64)
 
 
-<<<<<<< HEAD
-        # calculate unweighted, pairwise distance between all samples
-        # in all features
-        feature_distances = pairwise_feature_distance(data_matrix,
-                                                      metric=self.metric)
-        # caclulate weight adjustments
-        for l in range(data_matrix.shape[1]):
-            # distance matrix between all samples in feature l
-            d_mat = feature_distances[l]
-            # weighted distance matrix D_ij = d_ij * p_ij, p_ii = 0
-            d_mat *= p_reference
-            # calculate p_i * sum(D_ij), j from 0 to N
-            all_term = p_correct * d_mat.sum(axis=0)
-            # weighted in-class distances using adjacency matrix,
-            in_class_term = np.sum(d_mat * class_matrix, axis=0)
-            sample_terms = all_term - in_class_term
-            # calculate delta following gradient ascent 
-            deltas[l] = 2 * self.weights[l] \
-                        * ((1 / self.sigma) * sample_terms.sum() - self.reg)
-        return deltas
-=======
 class GaussianKernel(KernelMixin):
 
     def __init__(self, sigma, reg, weights):
         """
         Class for sample-centered distance kernel function.
->>>>>>> 404a69a7
 
         The distance between samples i and j, d_ij, is centered by subtracting
         the average distance between sample i and all other samples.
@@ -417,41 +391,6 @@
         centered = center_distances(distance_matrix)
         return np.exp(-1 * centered / self.sigma, dtype=np.float64)
 
-<<<<<<< HEAD
-    def gradient_deltas(self, p_reference, data_matrix, class_matrix,
-                        metric='cityblock'):
-        deltas = np.zeros(data_matrix.shape[1], dtype=np.float64)
-        # calculate probability of correct classification
-        # check class mat one hot shit
-        p_correct = np.sum(p_reference * class_matrix, axis=0)
-        #calculate pairwise distances in each feature
-        feature_distances = pairwise_feature_distance(data_matrix,
-                                                      metric=self.metric)
-
-        # caclulate weight adjustments
-        for l in range(data_matrix.shape[1]):
-            # values for feature l starting with sample 0 to N
-            feature_vec = data_matrix[:, l].reshape(-1, 1)
-            # distance in feature l for all samples, d_ij
-            d_mat = feature_distances[l]
-            # weighted distance matrix D_ij = d_ij * p_ij, p_ii = 0
-            d_mat *= p_reference
-            # calculate p_i * sum(D_ij), j from 0 to N
-            all_term = p_correct * d_mat.sum(axis=0)
-            # weighted in-class distances using adjacency matrix,
-            in_class_term = np.sum(d_mat * class_matrix, axis=0)
-            sample_terms = all_term - in_class_term
-            # calculate delta following gradient ascent 
-            deltas[l] = 2 * self.weights[l] \
-                        * ((1 / self.sigma) * sample_terms.sum() - self.reg)
-
-    def __scale_distances(self, distance_matrix):
-        mean_dists = np.sum(distance_matrix, axis=0)\
-                   / (distance_matrix.shape[0] - 1)
-        center_mat = np.ones((mean_dists.size, mean_dists.size)) * mean_dists
-        return distance_matrix - center_mat.T
-=======
->>>>>>> 404a69a7
 
 class NCFS(base.BaseEstimator, base.TransformerMixin):
     """
