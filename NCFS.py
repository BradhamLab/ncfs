--- conflicted
+++ resolved
@@ -7,55 +7,16 @@
 
 Author : Dakota Hawkins
 """
-<<<<<<< HEAD
-from tempfile import mkdtemp
-import os
-=======
 import warnings
->>>>>>> b155af2f
 
 import numba
 import numpy as np
 from scipy import spatial
 from sklearn import base, model_selection
 
-<<<<<<< HEAD
-def pairwise_feature_distance(data_matrix, metric='cityblock'):
-    """
-    Calculate the pairwise distance between each sample in each feature.
-    
-    Parameters
-    ----------
-    data_matrix : numpy.ndarray
-        An (N x M) data matrix where N is the number of samples and M is the
-        number of features.
-    metric : str, optional
-        Distance metric to use. The default is 'cityblock'.
-    
-    Returns
-    -------
-    numpy.ndarray
-        An (M x N X N) numpy array where array[0] is the distance matrix
-        representing pairwise distances between samples in feature 0.
-    """
-    # matrix to hold pairwise distances between samples in each feature
-    # dists = np.zeros((data_matrix.shape[1],
-    #                     data_matrix.shape[0], data_matrix.shape[0]))
-    memfile = os.path.join(mkdtemp(), 'distance.dat')
-    dists = np.memmap(memfile, dtype='float64', mode='w+',
-                      shape=(data_matrix.shape[1], data_matrix.shape[0],
-                             data_matrix.shape[0]))
-    for j in range(data_matrix.shape[1]):
-        dists[j] = spatial.distance.squareform(
-                        spatial.distance.pdist(data_matrix[:, j].reshape(-1, 1),
-                                               metric=metric))
-    return dists
-
-=======
 import distances
 import accelerated
 # import distances
->>>>>>> b155af2f
 
 
 class NCFSOptimizer(object):
@@ -249,12 +210,7 @@
     """
 
     def __init__(self, alpha=0.1, sigma=1, reg=1, eta=0.001,
-<<<<<<< HEAD
-                 metric='cityblock', kernel='exponential', solver='ncfs',
-                 stochastic=False):
-=======
                  metric='cityblock', kernel='exponential', solver='ncfs'):
->>>>>>> b155af2f
         """
         Class to perform Neighborhood Component Feature Selection 
 
@@ -332,11 +288,7 @@
             print('Best to have values in X between 0 and 1.')
         return X.astype(np.float64)
 
-<<<<<<< HEAD
-    def fit(self, X, y, sample_weight=None):
-=======
     def __check_params(self, X, y):
->>>>>>> b155af2f
         """
         Check params for NCFS fitting
         
@@ -381,19 +333,12 @@
         if self.solver == 'ncfs':
             self.solver_ = NCFSOptimizer(alpha=self.alpha)
         else:
-<<<<<<< HEAD
-            raise ValueError('Unsupported gradient ascent method ' +
-                             '{}'.format(self.solver))
-        # weigh samples by class occurrence
-        weight_dict = {x: 1 / c for x, c in zip(*np.unique(y, return_counts=True))}
-        self.sample_weights = np.array([weight_dict[x] for x in y])
-=======
             raise ValueError('Unsupported gradient ascent method{}'.\
                              format(self.solver))
         return (n_samples, n_features)
 
 
-    def fit(self, X, y):
+    def fit(self, X, y, sample_weights=None):
         """
         Fit feature weights using Neighborhood Component Feature Selection.
 
@@ -416,7 +361,24 @@
             variable.
         """
         n_samples, n_features = self.__check_params(X, y)
->>>>>>> b155af2f
+        if sample_weights is None:
+            sample_weights = np.ones(n_samples)
+        elif sample_weights == 'balanced':
+            labels, counts = np.unique(y, return_counts=True)
+            sample_weights = np.zeros(n_samples)
+            for label, weight in zip(labels, counts):
+                sample_weights[np.where(y == label)[0]] = 1.0 / weight
+        else:
+            if isinstance(sample_weights, list):
+                sample_weights = np.array(sample_weights) 
+            if isinstance(sample_weights, np.ndarray):
+                if sample_weights.size != n_samples:
+                    raise ValueError("Size of sample weight array does not "
+                                     "match size of samples.")
+            else:
+                raise TypeError("Unsupported type for sample weights: "
+                                "{}".format(type(sample_weights)))
+
         # construct adjacency matrix of class membership for matrix mult. 
         class_matrix = np.zeros((n_samples, n_samples), np.float64)
         for i in range(n_samples):
@@ -425,16 +387,12 @@
                     class_matrix[i, j] = 1
 
         objective, loss = 0, np.inf
-        sample_weights = np.ones(X.shape[0])
+
         while abs(loss) > self.eta:
             new_objective = self.__fit(X, class_matrix, sample_weights, objective)
             loss = objective - new_objective
             objective = new_objective
         self.score_ = objective
-        # remove tempory memmap file
-        fn = feature_distances.filename
-        os.remove(fn)
-        os.removedirs(os.path.split(fn)[0])
         return self
 
     def transform(self, X):
@@ -495,14 +453,9 @@
         p_reference, gradients = self.kernel_.gradients(X, class_matrix,
                                             sample_weights)        
         # calculate objective function
-<<<<<<< HEAD
-        new_objective = (np.sum((p_reference * class_matrix).T * self.sample_weights) \
-                      - self.reg * np.dot(self.coef_, self.coef_))
-=======
         new_objective = self.objective(p_reference,
                                        class_matrix,
                                        sample_weights)
->>>>>>> b155af2f
         # calculate loss from previous objective function
         loss = new_objective - objective
         # update weights
@@ -572,15 +525,10 @@
 
 def main():
     X, y = toy_dataset(n_features=1000)
-<<<<<<< HEAD
-    f_select = NCFS(alpha=0.001, sigma=1, reg=1, eta=0.001, metric='sqeuclidean',
-                    kernel='exponential', solver='ncfs', stochastic=False)
-=======
     f_select = NCFS(alpha=0.001, sigma=1, reg=1, eta=0.001,
                     metric='manhattan',
                     kernel='exponential',
                     solver='ncfs')
->>>>>>> b155af2f
     from timeit import default_timer as timer
     times = np.zeros(1)
     # previous 181.82286000379972
