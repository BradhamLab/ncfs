--- conflicted
+++ resolved
@@ -10,64 +10,9 @@
 
 import numpy as np
 from scipy import spatial
-<<<<<<< HEAD
-from collections import OrderedDict
-
-from numba import jitclass, jit
-from numba import float64
-
-
-def __check_X(X):
-    """Ensure X values are scaled between 0 and 1."""
-    mins = np.min(X)
-    maxes = np.max(X)
-    if mins < 0:
-        raise ValueError('Values in X should be between 0 and 1.')
-    if maxes > 1:
-        raise ValueError('Values in X should be between 0 and 1.')
-
-@jit
-def kernel_distance(x_i, x_j, sigma, w):
-    """
-    Calculate the kernel distance between two samples.
-
-    Calculate the kernel distance between two points:
-    .. math::
-        K(\vec x_i, \vec x_j) = \exp(\dfrac{-\vec w \dot
-                                \abs(\vec x_i - \vec x_j))}{\sigma})
-    
-    Parameters
-    ----------
-    x_i : numpy.ndarray
-        Numpy array of feature values for sample math::`i`
-    x_j : numpy.ndarray
-        Numpy array of feature values for sample math::`j`
-    
-    Returns
-    -------
-    float
-        Kernel distance between samples math::`i` and math::`j`
-    """
-    if len(x_i) != len(x_j):
-        raise ValueError("Sample feature vectors different sizes: " + 
-                         "{} and {}".format(x_i.shape, x_j.shape))
-    if len(x_i) != len(w) or len(x_j) != (x_j):
-        raise ValueError("Weight vector must be the same dimensions as " + 
-                         "feature vectors.")
-
-    abs_diff = np.abs(x_i - x_j)
-    weighted_dist = np.sum(w**2 * abs_diff)
-    return np.exp(-1 * weighted_dist / sigma)
-
-spec = OrderedDict({'alpha': float64, 'sigma': float64, 'reg': float64,
-                    'nu': float64, 'coef_': float64[:], 'objective_': float64})
-@jitclass(spec)
-class NCFS(object): 
-=======
 from sklearn import base
 
 class NCFS(base.BaseEstimator, base.TransformerMixin): 
->>>>>>> 66af93e5
 
     def __init__(self, alpha=0.1, sigma=1, reg=1, eta=0.001,
                  metric='cityblock'):
@@ -125,11 +70,6 @@
         self.alpha = alpha
         self.sigma = sigma
         self.reg = reg
-<<<<<<< HEAD
-        self.nu = nu 
-        self.objective_ = np.inf
-
-=======
         self.eta = eta 
         self.metric = metric
         self.coef_ = None
@@ -145,7 +85,6 @@
             raise ValueError('Values in X should be between 0 and 1.')
         return X.astype(np.float64)
 
->>>>>>> 66af93e5
     def fit(self, X, y):
         """
         Fit feature weights using Neighborhood Component Feature Selection.
@@ -180,14 +119,6 @@
                              'Got {}.'.format(type(y)))
         if y.shape[0] != X.shape[0]:
             raise ValueError('`X` and `y` must have the same row numbers.')
-<<<<<<< HEAD
-        __check_X(X)
-        n_samples, n_features = X.shape
-        self.coef_ = np.ones(n_features, dtype=np.float_)
-        p_reference = np.zeros((n_samples, n_samples))
-        p_correct = np.zeros(n_samples)
-        deltas = np.zeros(n_features)
-=======
         X= NCFS.__check_X(X)
         n_samples, n_features = X.shape
         # initialize all weights as 1
@@ -196,7 +127,6 @@
         deltas = np.zeros(n_features, dtype=np.float64)
         # get initial step size
         step_size = self.alpha 
->>>>>>> 66af93e5
         # construct adjacency matrix of class membership for matrix mult. 
         class_mat = np.zeros((n_samples, n_samples), np.float64)
         for i in range(n_samples):
@@ -204,21 +134,6 @@
                 if y[i] == y[j]:
                     class_mat[i, j] = 1
 
-<<<<<<< HEAD
-        current_objective = 0
-        while abs(self.objective_ - current_objective) > self.nu:
-            # calculate K(D_w(xi, xj)) for all i, j pairs
-            for i in range(n_samples):
-                for j in range(n_samples):
-                    if i == j:
-                        p_reference[i, j] = 0
-                    else:
-                        p_reference[i, j] = kernel_distance(X[i, :], X[j, :],
-                                                            self.sigma,
-                                                            self.coef_)
-            # scale p_reference by row sums 
-            scale_factors = 1 / p_reference.sum(axis = 1)
-=======
         past_objective, loss = 0, np.inf
         diag_idx = np.diag_indices(n_samples, 2)
         while abs(loss) > self.eta:
@@ -244,7 +159,6 @@
                     pseudocount = np.min(p_i)
                 p_i += pseudocount
             scale_factors = 1 / (p_i)
->>>>>>> 66af93e5
             p_reference = p_reference * scale_factors
 
             # calculate probability of correct classification
@@ -284,9 +198,6 @@
         self.score_ = past_objective
         return self
 
-<<<<<<< HEAD
-def toy_dataset():
-=======
     def transform(self, X):
         """
         Transform features according to their learned weights.
@@ -348,7 +259,6 @@
             Class membership for each sample in X.
     """
 
->>>>>>> 66af93e5
     class_1 = np.zeros((100, 2))
     class_2 = np.zeros((100, 2))
     cov = np.identity(2)
@@ -378,9 +288,5 @@
 
 if __name__ == '__main__':
     X, y = toy_dataset()
-<<<<<<< HEAD
-    f_select = NCFS(alpha=0.01, sigma=1, reg=1, nu=0.001)
-=======
     f_select = NCFS(alpha=0.01, sigma=1, reg=1, eta=0.001)
->>>>>>> 66af93e5
     f_select.fit(X, y)